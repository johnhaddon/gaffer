--- conflicted
+++ resolved
@@ -46,13 +46,9 @@
 import Gaffer
 import GafferUI
 
-<<<<<<< HEAD
 from Qt import QtCore
 from Qt import QtGui
 from Qt import QtWidgets
-=======
-from Qt import QtGui, QtWidgets
->>>>>>> da4e0b3e
 
 # Note: 'preferredBound' is a bottom-left origin NDC (available area)
 # representation of a windows on-screen geometry. This is persisted in saved
