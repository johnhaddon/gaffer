--- conflicted
+++ resolved
@@ -147,20 +147,12 @@
 
 	result = IECore.PathMatcher()
 	for scene in scenes :
-<<<<<<< HEAD
 		with GafferUI.ContextTracker.acquireForFocus( scene ).context( scene ) :
-			GafferScene.SceneAlgo.matchingPaths( selection, scene, result )
-
-	scriptNode = targetPlug.ancestor( Gaffer.ScriptNode )
-	GafferSceneUI.ScriptNodeAlgo.setSelectedPaths( scriptNode, result )
-=======
-		with scene.ancestor( Gaffer.ScriptNode ).context() :
 			GafferScene.SceneAlgo.matchingPaths(
 				pathMatcher, scene, result
 			)
 
 	GafferSceneUI.ScriptNodeAlgo.setSelectedPaths( scenes[0].ancestor( Gaffer.ScriptNode ), result )
->>>>>>> b9a5369c
 
 class _PathsPlugValueWidget( GafferUI.VectorDataPlugValueWidget ) :
 
@@ -197,24 +189,9 @@
 	if plug is None:
 		return
 
-<<<<<<< HEAD
-	node = plug.node()
-
-	if isinstance( node, Gaffer.Spreadsheet ) :
-		rowPlug = plug.ancestor( Gaffer.Spreadsheet.RowPlug )
-
-		with plugValueWidget.context() :
-			if __targetFilterPlug( plug ) is not None :
-				cellPlug = plug.ancestor( Gaffer.Spreadsheet.CellPlug )
-				if cellPlug is None :
-					return
-
-				selection = IECore.PathMatcher( plugValueWidget.vectorDataWidget().getData()[0] )
-=======
 	rowPlug = plug.ancestor( Gaffer.Spreadsheet.RowPlug )
 	if rowPlug is None :
 		return
->>>>>>> b9a5369c
 
 	spreadsheet = Gaffer.PlugAlgo.findDestination(
 		rowPlug,
@@ -225,7 +202,7 @@
 
 	scenes = []
 	pathMatcher = None
-	with plugValueWidget.getContext() :
+	with plugValueWidget.context() :
 		pathFilter = _destinationPathFilter( plug )
 		if pathFilter is not None :
 			pathMatcher = IECore.PathMatcher( plug.getValue() )
