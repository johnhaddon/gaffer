##########################################################################
#
#  Copyright (c) 2012, John Haddon. All rights reserved.
#  Copyright (c) 2013, Image Engine Design Inc. All rights reserved.
#
#  Redistribution and use in source and binary forms, with or without
#  modification, are permitted provided that the following conditions are
#  met:
#
#      * Redistributions of source code must retain the above
#        copyright notice, this list of conditions and the following
#        disclaimer.
#
#      * Redistributions in binary form must reproduce the above
#        copyright notice, this list of conditions and the following
#        disclaimer in the documentation and/or other materials provided with
#        the distribution.
#
#      * Neither the name of John Haddon nor the names of
#        any other contributors to this software may be used to endorse or
#        promote products derived from this software without specific prior
#        written permission.
#
#  THIS SOFTWARE IS PROVIDED BY THE COPYRIGHT HOLDERS AND CONTRIBUTORS "AS
#  IS" AND ANY EXPRESS OR IMPLIED WARRANTIES, INCLUDING, BUT NOT LIMITED TO,
#  THE IMPLIED WARRANTIES OF MERCHANTABILITY AND FITNESS FOR A PARTICULAR
#  PURPOSE ARE DISCLAIMED. IN NO EVENT SHALL THE COPYRIGHT OWNER OR
#  CONTRIBUTORS BE LIABLE FOR ANY DIRECT, INDIRECT, INCIDENTAL, SPECIAL,
#  EXEMPLARY, OR CONSEQUENTIAL DAMAGES (INCLUDING, BUT NOT LIMITED TO,
#  PROCUREMENT OF SUBSTITUTE GOODS OR SERVICES; LOSS OF USE, DATA, OR
#  PROFITS; OR BUSINESS INTERRUPTION) HOWEVER CAUSED AND ON ANY THEORY OF
#  LIABILITY, WHETHER IN CONTRACT, STRICT LIABILITY, OR TORT (INCLUDING
#  NEGLIGENCE OR OTHERWISE) ARISING IN ANY WAY OUT OF THE USE OF THIS
#  SOFTWARE, EVEN IF ADVISED OF THE POSSIBILITY OF SUCH DAMAGE.
#
##########################################################################

import ctypes
import functools
import collections

import arnold

import IECore
import imath
import IECoreArnold

import Gaffer
import GafferUI
import GafferArnold

##########################################################################
# Utilities to make it easier to work with the Arnold API, which has a
# fairly bare wrapping using ctypes.
##########################################################################

def __aiMetadataGetStr( nodeEntry, paramName, name, defaultValue = None ) :

	value = arnold.AtStringReturn()
	if arnold.AiMetaDataGetStr( nodeEntry, paramName, name, value ) :
		return arnold.AtStringToStr( value )

	return defaultValue

def __aiMetadataGetBool( nodeEntry, paramName, name, defaultValue = None ) :

	value = ctypes.c_bool()
	if arnold.AiMetaDataGetBool( nodeEntry, paramName, name, value ) :
		return bool( value )

	return defaultValue

def __aiMetadataGetInt( nodeEntry, paramName, name, defaultValue = None ) :

	value = ctypes.c_int()
	if arnold.AiMetaDataGetInt( nodeEntry, paramName, name, value ) :
		return int( value.value )

	return defaultValue

def __aiMetadataGetFlt( nodeEntry, paramName, name, defaultValue = None ) :

	value = ctypes.c_float()
	if arnold.AiMetaDataGetFlt( nodeEntry, paramName, name, value ) :
		return float( value.value )

	return defaultValue

def __aiMetadataGetRGB( nodeEntry, paramName, name, defaultValue = None ) :

	value = arnold.AtRGB()
	if arnold.AiMetaDataGetRGB( nodeEntry, paramName, name, value ) :
		return imath.Color3f( value.r, value.g, value.b )

	return defaultValue

# SolidAngle does not appear to have wrapped AiMetaDataGetRGBA in Python, so we don't
# support the RGBA case
"""
def __aiMetadataGetRGBA( nodeEntry, paramName, name, defaultValue = None ) :

	value = arnold.AtRGBA()
	if arnold.AiMetaDataGetRGBA( nodeEntry, paramName, name, value ) :
		return imath.Color4f( value.r, value.g, value.b, value.a )

	return defaultValue
"""

def __aiMetadataGetVec2( nodeEntry, paramName, name, defaultValue = None ) :

	value = arnold.AtVector2()
	if arnold.AiMetaDataGetVec2( nodeEntry, paramName, name, value ) :
		return imath.V2f( value.x, value.y )

	return defaultValue

def __aiMetadataGetVec( nodeEntry, paramName, name, defaultValue = None ) :

	value = arnold.AtVector()
	if arnold.AiMetaDataGetVec( nodeEntry, paramName, name, value ) :
		return imath.V3f( value.x, value.y, value.z )

	return defaultValue

def __enumPresetValues( param ):

	presets = IECore.StringVectorData()

	enum = arnold.AiParamGetEnum( param )
	while True :
		preset = arnold.AiEnumGetString( enum, len( presets ) )
		if not preset :
			break
		presets.append( preset )

	return presets

def __plugPresetNames( nodeEntry, paramName ) :

	# options STRING "name:value|..."

	options = __aiMetadataGetStr( nodeEntry, paramName, "options" )
	if options :
		return IECore.StringVectorData( [ o.partition( ":" )[0] for o in options.split( "|" ) if o ] )

def __plugPresetValues( nodeEntry, paramName, paramType ) :

	# options STRING "name:value|..."

	options = __aiMetadataGetStr( nodeEntry, paramName, "options" )
	if not options :
		return None

	values = [ o.rpartition( ":" )[2] for o in options.split( "|" ) if o ]

	if paramType == arnold.AI_TYPE_STRING :
		return IECore.StringVectorData( values )
	elif paramType in ( arnold.AI_TYPE_INT, arnold.AI_TYPE_BYTE ) :
		return IECore.IntVectorData( [ int( v ) for v in values ] )
	elif paramType == arnold.AI_TYPE_UINT :
		return IECore.UIntVectorData( [ int( v ) for v in values ] )
	elif paramType == arnold.AI_TYPE_FLOAT :
		return IECore.FloatVectorData( [ float( v ) for v in values ] )
	elif paramType == arnold.AI_TYPE_BOOLEAN :
		falseVals = ( "false", "no", "0" )
		return IECore.BoolVectorData( [ False if v.lower() in falseVals else True for v in values ] )
	elif paramType == arnold.AI_TYPE_RGB :
		return IECore.Color3fVectorData( [ imath.Color3f( *[ float( x ) for x in v.split( "," ) ]) for v in values ] )
	elif paramType == arnold.AI_TYPE_RGBA :
		return IECore.Color4fVectorData( [ imath.Color4f( *[ float( x ) for x in v.split( "," ) ]) for v in values ] )
	elif paramType in ( arnold.AI_TYPE_VECTOR, arnold.AI_TYPE_POINT ):
		return IECore.V3fVectorData( [ imath.V3f( *[ float( x ) for x in v.split( "," ) ]) for v in values ] )
	elif paramType == arnold.AI_TYPE_POINT2 :
		return IECore.V2fVectorData( [ imath.V2f( *[ float( x ) for x in v.split( "," ) ]) for v in values ] )

	return None

##########################################################################
# Build a registry of information retrieved from Arnold metadata. We fill this
# once at startup, as we can only get it from within an AiUniverse block,
# and we don't want to have to keep making those temporarily later.
#
# We take a pragmatic approach to what metadata we support, since there
# are multiple conflicting "standards" in use in practice. In order of
# precedence (most important first), we aim to support the following :
#
# - Arnold's metadata convention. This doesn't define much, but gives
#   us min/max/desc/linkable.
# - The OSL metadata convention. This gives us a bit more, and is also
#   the convention we support already for RSL and OSL shaders.
#
# The alternative to this would be to add one more "standard" by defining
# a Gaffer-specific convention, and then contribute to the AlShaders
# project to add all the necessary metadata. This would be more work
# for no real gain.
##########################################################################

__metadata = collections.defaultdict( dict )

def __translateNodeMetadata( nodeEntry ) :

	nodeName = arnold.AiNodeEntryGetName( nodeEntry )

	# Shader description. We support Arnold-style "desc" and
	# OSL style "help".

	description = __aiMetadataGetStr( nodeEntry, None, "desc",
		defaultValue = __aiMetadataGetStr( nodeEntry, None, "help" )
	)
	if description is not None :
		__metadata[nodeName]["description"] = description

	# Documentation URL. We support OSL-style "URL"

	url = __aiMetadataGetStr( nodeEntry, None, "URL" )
	if url is not None :
		__metadata[nodeName]["documentation:url"] = url

	paramIt = arnold.AiNodeEntryGetParamIterator( nodeEntry )
	while not arnold.AiParamIteratorFinished( paramIt ) :

		## \todo We could allow custom ui types to be specified using
		# arnold metadata entries.
		param = arnold.AiParamIteratorGetNext( paramIt )
		paramName = arnold.AiParamGetName( param )
		paramPath = nodeName + ".parameters." + paramName
		paramType = arnold.AiParamGetType( param )

		# Parameter description

		description = __aiMetadataGetStr( nodeEntry, paramName, "desc" )
		if description is not None :
			__metadata[paramPath]["description"] = description

		# Presets

		if paramType == arnold.AI_TYPE_ENUM :
			# Parameter presets from enum values
			presetValues = __enumPresetValues( param )
			presetNames = presetValues
		else :
			# Manually specified presets for other types
			presetValues = __plugPresetValues( nodeEntry, paramName, paramType )
			presetNames = __plugPresetNames( nodeEntry, paramName )

		if presetValues :
			__metadata[paramPath]["plugValueWidget:type"] = "GafferUI.PresetsPlugValueWidget"
			__metadata[paramPath]["presetValues"] = presetValues
			__metadata[paramPath]["presetNames"] = presetNames

		# Nodule type from linkable metadata and parameter type

		linkable = __aiMetadataGetBool(
			nodeEntry, paramName, "linkable",
			defaultValue = paramType not in (
				arnold.AI_TYPE_BYTE, arnold.AI_TYPE_INT, arnold.AI_TYPE_UINT,
				arnold.AI_TYPE_BOOLEAN, arnold.AI_TYPE_ENUM, arnold.AI_TYPE_STRING
			)
		)
		__metadata[paramPath]["nodule:type"] = None if linkable else ""

		# PlugValueWidget type from OSL "widget"
		widget = None
		widget = __aiMetadataGetStr( nodeEntry, paramName, "widget", widget )
		if widget is not None :
			__metadata[paramPath]["plugValueWidget:type"] = {
				"number" : "GafferUI.NumericPlugValueWidget",
				"string" : "GafferUI.StringPlugValueWidget",
				"boolean" : "GafferUI.BoolPlugValueWidget",
				"checkBox" : "GafferUI.BoolPlugValueWidget",
				"popup" : "GafferUI.PresetsPlugValueWidget",
				"mapper" : "GafferUI.PresetsPlugValueWidget",
				"filename" : "GafferUI.PathPlugValueWidget",
				"null" : "",
			}[widget]

		# Layout section from OSL "page".

		page = __aiMetadataGetStr( nodeEntry, paramName, "page" )
		if page is not None :
			__metadata[paramPath]["layout:section"] = page

			# Uncollapse sections if desired

			collapsed = __aiMetadataGetBool( nodeEntry, None, "gaffer.layout.section.%s.collapsed" % page )
			if collapsed == False :
				parent = paramPath.rsplit( '.', 1 )[0]
				__metadata[parent]["layout:section:%s:collapsed" % page] = collapsed

		# Label from OSL "label"
		label = __aiMetadataGetStr( nodeEntry, paramName, "label" )
		if label is None :
			# Label from Arnold naming convention
			# Arnold uses snake_case rather than camelCase for naming, so translate this into
			# nice looking names
			label = " ".join( [ i.capitalize() for i in paramName.split( "_" ) ] )

		__metadata[paramPath]["label"] = label
		__metadata[paramPath]["noduleLayout:label"] = label

		childComponents = {
			arnold.AI_TYPE_VECTOR2 : "xy",
			arnold.AI_TYPE_VECTOR : "xyz",
			arnold.AI_TYPE_RGB : "rgb",
			arnold.AI_TYPE_RGBA : "rgba",
		}.get( paramType )
		if childComponents is not None :
			for c in childComponents :
				__metadata["{}.{}".format( paramPath, c )]["noduleLayout:label"] = "{}.{}".format( label, c )

		# NodeEditor layout from other Gaffer-specific metadata

		divider = __aiMetadataGetBool( nodeEntry, paramName, "gaffer.layout.divider" )
		if divider :
			__metadata[paramPath]["layout:divider"] = True

		index = __aiMetadataGetInt( nodeEntry, paramName, "gaffer.layout.index" )
		if index is not None :
			__metadata[paramPath]["layout:index"] = index

		# GraphEditor visibility from Gaffer-specific metadata

		visible = __aiMetadataGetBool( nodeEntry, None, "gaffer.graphEditorLayout.defaultVisibility" )
		visible = __aiMetadataGetBool( nodeEntry, paramName, "gaffer.graphEditorLayout.visible", visible )
		if visible is not None :
			__metadata[paramPath]["noduleLayout:visible"] = visible

		userDefault = None
		if paramType in [ arnold.AI_TYPE_BYTE, arnold.AI_TYPE_INT, arnold.AI_TYPE_UINT ]:
			userDefault = __aiMetadataGetInt( nodeEntry, paramName, "gaffer.userDefault" )
		elif paramType == arnold.AI_TYPE_BOOLEAN:
			userDefault = __aiMetadataGetBool( nodeEntry, paramName, "gaffer.userDefault" )
		elif paramType == arnold.AI_TYPE_FLOAT:
			userDefault = __aiMetadataGetFlt( nodeEntry, paramName, "gaffer.userDefault" )
		elif paramType == arnold.AI_TYPE_RGB:
			userDefault = __aiMetadataGetRGB( nodeEntry, paramName, "gaffer.userDefault" )
		#elif paramType == arnold.AI_TYPE_RGBA:
		#	userDefault = __aiMetadataGetRGBA( nodeEntry, paramName, "gaffer.userDefault" )
		elif paramType == arnold.AI_TYPE_VECTOR:
			userDefault = __aiMetadataGetVec( nodeEntry, paramName, "gaffer.userDefault" )
		elif paramType == arnold.AI_TYPE_VECTOR2:
			userDefault = __aiMetadataGetVec2( nodeEntry, paramName, "gaffer.userDefault" )
		elif paramType == arnold.AI_TYPE_STRING:
			userDefault = __aiMetadataGetStr( nodeEntry, paramName, "gaffer.userDefault" )
		elif paramType == arnold.AI_TYPE_ENUM:
			userDefault = __aiMetadataGetStr( nodeEntry, paramName, "gaffer.userDefault" )

		if userDefault:
			nodeName, _, plugName = paramPath.split( "." )
			Gaffer.Metadata.registerValue( "ai:surface:%s:%s" % ( nodeName, plugName ), "userDefault", userDefault )


with IECoreArnold.UniverseBlock( writable = False ) :

	nodeIt = arnold.AiUniverseGetNodeEntryIterator( arnold.AI_NODE_SHADER | arnold.AI_NODE_LIGHT )
	while not arnold.AiNodeEntryIteratorFinished( nodeIt ) :

		__translateNodeMetadata( arnold.AiNodeEntryIteratorGetNext( nodeIt ) )

##########################################################################
# Gaffer Metadata queries. These are implemented using the preconstructed
# registry above.
##########################################################################

def __nodeDescription( node ) :

	if isinstance( node, GafferArnold.ArnoldShader ) :
		return __metadata[node["name"].getValue()].get(
			"description",
			"""Loads shaders for use in Arnold renders. Use the ShaderAssignment node to assign shaders to objects in the scene.""",
		)
	else :
		return __metadata[node["__shader"]["name"].getValue()].get(
			"description",
			"""Loads an Arnold light shader and uses it to output a scene with a single light."""
		)

def __nodeMetadata( node, name ) :

	# TODO: When merging forward to 0.56.x.x, Arnold lights use
	# __shader, so the `elif` can be removed.

	if isinstance( node, GafferArnold.ArnoldShader ) :
		key = node["name"].getValue()
<<<<<<< HEAD
	else :
		# Node type is ArnoldLight.
		key = node["__shader"]["name"].getValue()
=======
	elif isinstance( node, GafferArnold.ArnoldLight ):
		key = node["__shaderName"].getValue()
	else :
		# Other nodes hold an internal shader
		key = node()["__shader"]["name"].getValue()
>>>>>>> 58e390c1

	return __metadata[key].get( name )

def __plugMetadata( plug, name ) :

	if name == "noduleLayout:visible" and plug.getInput() is not None and not plug.node().getName().startswith( "__" ) :
		# Before the introduction of nodule visibility controls,
		# users may have made connections to plugs which are now
		# hidden by default. Make sure we continue to show them
		# by default - they can still be hidden explicitly by
		# adding an instance metadata value.
		# For private nodes this behaviour is skipped as their
		# inputs might be driven by the parent.
		return True

	# TODO: When merging forward to 0.56.x.x, Arnold lights use
	# __shader, so the `elif` can be removed.

	node = plug.node()
	if isinstance( node, GafferArnold.ArnoldShader ) :
		key = plug.node()["name"].getValue()
	elif isinstance( node, GafferArnold.ArnoldLight ):
		key = plug.node()["__shaderName"].getValue()
	else :
<<<<<<< HEAD
		# Node type is ArnoldLight.
		key = plug.node()["__shader"]["name"].getValue() + "." + plug.relativeName( node )
=======
		# Other nodes hold an internal shader
		key = plug.node()["__shader"]["name"].getValue()

	key += "." + plug.relativeName( node )
>>>>>>> 58e390c1

	return __metadata[key].get( name )

for nodeType in ( GafferArnold.ArnoldShader, GafferArnold.ArnoldLight, GafferArnold.ArnoldMeshLight ) :

	nodeKeys = set()
	parametersPlugKeys = set()
	parameterPlugKeys = set()
	parameterPlugComponentKeys = set()

	for name, metadata in __metadata.items() :
		keys = ( nodeKeys, parametersPlugKeys, parameterPlugKeys, parameterPlugComponentKeys )[name.count( "." )]
		keys.update( metadata.keys() )

	for key in nodeKeys :
		Gaffer.Metadata.registerValue( nodeType, key, functools.partial( __nodeMetadata, name = key ) )

	for key in parametersPlugKeys :
		Gaffer.Metadata.registerValue( nodeType, "parameters", key, functools.partial( __plugMetadata, name = key ) )

	for key in parameterPlugKeys :
		Gaffer.Metadata.registerValue( nodeType, "parameters.*", key, functools.partial( __plugMetadata, name = key ) )

	for key in parameterPlugComponentKeys :
		Gaffer.Metadata.registerValue( nodeType, "parameters.*.[xyzrgb]", key, functools.partial( __plugMetadata, name = key ) )

	Gaffer.Metadata.registerValue( nodeType, "description", __nodeDescription )

Gaffer.Metadata.registerValue( GafferArnold.ArnoldShader, "attributeSuffix", "plugValueWidget:type", "GafferUI.StringPlugValueWidget" )
Gaffer.Metadata.registerValue( GafferArnold.ArnoldShader, "layout:activator:suffixActivator", lambda parent : parent["type"].getValue() == "ai:lightFilter" )
Gaffer.Metadata.registerValue( GafferArnold.ArnoldShader, "attributeSuffix", "layout:visibilityActivator", "suffixActivator" )<|MERGE_RESOLUTION|>--- conflicted
+++ resolved
@@ -377,22 +377,11 @@
 
 def __nodeMetadata( node, name ) :
 
-	# TODO: When merging forward to 0.56.x.x, Arnold lights use
-	# __shader, so the `elif` can be removed.
-
 	if isinstance( node, GafferArnold.ArnoldShader ) :
 		key = node["name"].getValue()
-<<<<<<< HEAD
-	else :
-		# Node type is ArnoldLight.
-		key = node["__shader"]["name"].getValue()
-=======
-	elif isinstance( node, GafferArnold.ArnoldLight ):
-		key = node["__shaderName"].getValue()
 	else :
 		# Other nodes hold an internal shader
-		key = node()["__shader"]["name"].getValue()
->>>>>>> 58e390c1
+		key = node["__shader"]["name"].getValue()
 
 	return __metadata[key].get( name )
 
@@ -408,24 +397,12 @@
 		# inputs might be driven by the parent.
 		return True
 
-	# TODO: When merging forward to 0.56.x.x, Arnold lights use
-	# __shader, so the `elif` can be removed.
-
 	node = plug.node()
 	if isinstance( node, GafferArnold.ArnoldShader ) :
-		key = plug.node()["name"].getValue()
-	elif isinstance( node, GafferArnold.ArnoldLight ):
-		key = plug.node()["__shaderName"].getValue()
+		key = plug.node()["name"].getValue() + "." + plug.relativeName( node )
 	else :
-<<<<<<< HEAD
-		# Node type is ArnoldLight.
+		# Other nodes hold an internal shader
 		key = plug.node()["__shader"]["name"].getValue() + "." + plug.relativeName( node )
-=======
-		# Other nodes hold an internal shader
-		key = plug.node()["__shader"]["name"].getValue()
-
-	key += "." + plug.relativeName( node )
->>>>>>> 58e390c1
 
 	return __metadata[key].get( name )
 
