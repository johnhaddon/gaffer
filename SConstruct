--- conflicted
+++ resolved
@@ -292,7 +292,7 @@
 	"The prefix to prepend to the names of the USD libraries. You can modify this "
 	"to link against libraries installed with non-default names. "
 	"Should match the USD build option PXR_LIB_PREFIX",
-	""
+	"usd_"
 )
 
 # general variables
@@ -1222,11 +1222,7 @@
 
 	"GafferUSD" : {
 		"envAppends" : {
-<<<<<<< HEAD
-			"LIBS" : [ "Gaffer", "GafferDispatch", "GafferScene", "IECoreScene$CORTEX_LIB_SUFFIX", "usd_sdf", "usd_arch", "usd_tf", "usd_vt" ],
-=======
-			"LIBS" : [ "Gaffer", "GafferDispatch", "GafferScene", "IECoreScene$CORTEX_LIB_SUFFIX" ] + [ "{}{}".format(env["USD_LIB_PREFIX"], x) for x in [ "sdf", "arch", "tf", "vt" ] ],
->>>>>>> 36205cef
+			"LIBS" : [ "Gaffer", "GafferDispatch", "GafferScene", "IECoreScene$CORTEX_LIB_SUFFIX" ] + [ "${USD_LIB_PREFIX}" + x for x in [ "sdf", "arch", "tf", "vt" ] ],
 			# USD includes "at least one deprecated or antiquated header", so we
 			# have to drop our usual strict warning levels.
 			"CXXFLAGS" : [ "-Wno-deprecated" ],
