//////////////////////////////////////////////////////////////////////////
//
//  Copyright (c) 2015, Image Engine Design Inc. All rights reserved.
//
//  Redistribution and use in source and binary forms, with or without
//  modification, are permitted provided that the following conditions are
//  met:
//
//      * Redistributions of source code must retain the above
//        copyright notice, this list of conditions and the following
//        disclaimer.
//
//      * Redistributions in binary form must reproduce the above
//        copyright notice, this list of conditions and the following
//        disclaimer in the documentation and/or other materials provided with
//        the distribution.
//
//      * Neither the name of John Haddon nor the names of
//        any other contributors to this software may be used to endorse or
//        promote products derived from this software without specific prior
//        written permission.
//
//  THIS SOFTWARE IS PROVIDED BY THE COPYRIGHT HOLDERS AND CONTRIBUTORS "AS
//  IS" AND ANY EXPRESS OR IMPLIED WARRANTIES, INCLUDING, BUT NOT LIMITED TO,
//  THE IMPLIED WARRANTIES OF MERCHANTABILITY AND FITNESS FOR A PARTICULAR
//  PURPOSE ARE DISCLAIMED. IN NO EVENT SHALL THE COPYRIGHT OWNER OR
//  CONTRIBUTORS BE LIABLE FOR ANY DIRECT, INDIRECT, INCIDENTAL, SPECIAL,
//  EXEMPLARY, OR CONSEQUENTIAL DAMAGES (INCLUDING, BUT NOT LIMITED TO,
//  PROCUREMENT OF SUBSTITUTE GOODS OR SERVICES; LOSS OF USE, DATA, OR
//  PROFITS; OR BUSINESS INTERRUPTION) HOWEVER CAUSED AND ON ANY THEORY OF
//  LIABILITY, WHETHER IN CONTRACT, STRICT LIABILITY, OR TORT (INCLUDING
//  NEGLIGENCE OR OTHERWISE) ARISING IN ANY WAY OUT OF THE USE OF THIS
//  SOFTWARE, EVEN IF ADVISED OF THE POSSIBILITY OF SUCH DAMAGE.
//
//////////////////////////////////////////////////////////////////////////

// Workaround for this bug in GCC 4.8 :
// https://gcc.gnu.org/bugzilla/show_bug.cgi?id=59483
#include "boost/config.hpp"
#if defined(BOOST_GCC) && BOOST_GCC < 40900
	#define protected public
#endif

#include "GafferImageUI/ImageGadget.h"

#include "GafferImage/ImageAlgo.h"
#include "GafferImage/ImagePlug.h"
#include "GafferImage/OpenColorIOTransform.h"

#include "GafferUI/Style.h"
#include "GafferUI/ViewportGadget.h"

#include "Gaffer/BackgroundTask.h"
#include "Gaffer/Context.h"
#include "Gaffer/Node.h"
#include "Gaffer/ScriptNode.h"

#include "IECore/MessageHandler.h"

#include "IECoreGL/GL.h"
#include "IECoreGL/IECoreGL.h"
#include "IECoreGL/LuminanceTexture.h"
#include "IECoreGL/Selector.h"
#include "IECoreGL/Shader.h"
#include "IECoreGL/ShaderLoader.h"

#include "OpenColorIO/OpenColorIO.h"

#include "boost/algorithm/string/predicate.hpp"
#include "boost/bind.hpp"
#include "boost/lexical_cast.hpp"


using namespace std;
using namespace boost;
using namespace Imath;
using namespace IECore;
using namespace IECoreGL;
using namespace Gaffer;
using namespace GafferUI;
using namespace GafferImage;
using namespace GafferImageUI;

namespace {
void findUsableTextureFormats( GLenum &monochromeFormat, GLenum &colorFormat )
{
	static bool g_textureFormatsInitialized = false;
	static GLenum g_monochromeFormat = GL_RED;
	static GLenum g_colorFormat = GL_RGB;

	if( !g_textureFormatsInitialized )
	{
		std::string extensions( (char*)glGetString( GL_EXTENSIONS ) );
		if( extensions.find( "GL_ARB_texture_float" ) != string::npos )
		{
			g_monochromeFormat = GL_INTENSITY16F_ARB;
			g_colorFormat = GL_RGB16F_ARB;
		}
		else
		{
			IECore::msg( IECore::Msg::Warning, "ImageGadget",
				"Could not find supported floating point texture format in OpenGL.  GPU image"
				" viewer path will be low quality, recommend switching to CPU display transform,"
				" or resolving graphics driver issue."
			);
		}
		g_textureFormatsInitialized = true;
	}

	monochromeFormat = g_monochromeFormat;
	colorFormat = g_colorFormat;
}
}

//////////////////////////////////////////////////////////////////////////
// ImageGadget::TileShader implementation
//////////////////////////////////////////////////////////////////////////

// Manages an OpenGL shader suitable for rendering tiles,
// with optional GPU implementation for OCIO transforms.
class ImageGadget::TileShader : public IECore::RefCounted
{

	public :

		TileShader( const ImageProcessor *displayTransform )
			:	m_lut3dTextureID( 0 ), m_hash( staticHash( displayTransform ) )
		{
			// Get GLSL code and LUT for OCIO transform if we have one.

			const int LUT3D_EDGE_SIZE = 128;
			std::string colorTransformCode;
			std::vector<float> lut3d;
			if( displayTransform )
			{
				auto ocioDisplayTransform = static_cast<const OpenColorIOTransform *>( displayTransform );
				OpenColorIO::ConstProcessorRcPtr processor = ocioDisplayTransform->processor();

				OpenColorIO::GpuShaderDesc shaderDesc;
				shaderDesc.setLanguage( OpenColorIO::GPU_LANGUAGE_GLSL_1_3 );
				shaderDesc.setFunctionName( "OCIODisplay" );
				shaderDesc.setLut3DEdgeLen( LUT3D_EDGE_SIZE );

				lut3d.resize( 3 * LUT3D_EDGE_SIZE * LUT3D_EDGE_SIZE * LUT3D_EDGE_SIZE );
				processor->getGpuLut3D( &lut3d[0], shaderDesc );
				colorTransformCode =  processor->getGpuShaderText( shaderDesc );
			}
			else
			{
				colorTransformCode = "vec4 OCIODisplay(vec4 inPixel, sampler3D lut3d) { return inPixel; }\n";
			}

			// Build and compile GLSL shader

			std::string combinedFragmentCode;
			if( glslVersion() >= 330 )
			{
				// the __VERSION__ define is a workaround for the fact that cortex's source preprocessing doesn't
				// define it correctly in the same way as the OpenGL shader preprocessing would.
				combinedFragmentCode = "#version 330 compatibility\n #define __VERSION__ 330\n\n";
			}
			combinedFragmentCode += colorTransformCode + fragmentSource();

			m_shader = ShaderLoader::defaultShaderLoader()->create( vertexSource(), "", combinedFragmentCode );

			// Query shader parameters

			m_channelTextureUnits[0] = m_shader->uniformParameter( "redTexture" )->textureUnit;
			m_channelTextureUnits[1] = m_shader->uniformParameter( "greenTexture" )->textureUnit;
			m_channelTextureUnits[2] = m_shader->uniformParameter( "blueTexture" )->textureUnit;
			m_channelTextureUnits[3] = m_shader->uniformParameter( "alphaTexture" )->textureUnit;
			m_activeParameterLocation = m_shader->uniformParameter( "activeParam" )->location;

			// If we have a LUT, load it into an OpenGL texture

			if( lut3d.size() && m_shader->uniformParameter( "lutTexture" ) )
			{
				GLenum monochromeTextureFormat, colorTextureFormat;
				findUsableTextureFormats( monochromeTextureFormat, colorTextureFormat );
				glGenTextures( 1, &m_lut3dTextureID );
				glActiveTexture( GL_TEXTURE0 + m_shader->uniformParameter( "lutTexture" )->textureUnit );
				glBindTexture( GL_TEXTURE_3D, m_lut3dTextureID );
				glTexImage3D(
					GL_TEXTURE_3D, 0, colorTextureFormat, LUT3D_EDGE_SIZE, LUT3D_EDGE_SIZE, LUT3D_EDGE_SIZE,
					0, GL_RGB, GL_FLOAT, &lut3d[0]
				);
				glTexParameteri( GL_TEXTURE_3D, GL_TEXTURE_MIN_FILTER, GL_LINEAR );
				glTexParameteri( GL_TEXTURE_3D, GL_TEXTURE_MAG_FILTER, GL_LINEAR) ;
				glTexParameteri( GL_TEXTURE_3D, GL_TEXTURE_WRAP_S, GL_CLAMP_TO_EDGE );
				glTexParameteri( GL_TEXTURE_3D, GL_TEXTURE_WRAP_T, GL_CLAMP_TO_EDGE );
				glTexParameteri( GL_TEXTURE_3D, GL_TEXTURE_WRAP_R, GL_CLAMP_TO_EDGE );
			}
		}

		~TileShader()
		{
			if( m_lut3dTextureID )
			{
				glDeleteTextures( 1, &m_lut3dTextureID );
			}
		}

		const IECore::MurmurHash &hash() const
		{
			return m_hash;
		}

		static IECore::MurmurHash staticHash( const ImageProcessor *displayTransform )
		{
			IECore::MurmurHash result;
			if( displayTransform )
			{
				if( !hasGPUSupport( displayTransform ) )
				{
					throw IECore::Exception( "Display transform not supported" );
				}
				auto ocioDisplayTransform = static_cast<const OpenColorIOTransform *>( displayTransform );
				result.append( ocioDisplayTransform->processorHash() );
			}
			return result;
		}

		static bool hasGPUSupport( const ImageProcessor *displayTransform )
		{
			return !displayTransform || runTimeCast<const OpenColorIOTransform>( displayTransform );
		}

		// Binds shader and provides `loadTile()` method to update
		// parameters for a specific tile.
		struct ScopedBinding : PushAttrib
		{

			ScopedBinding( const TileShader &tileShader, bool clipping, float exposure, float gamma )
				:	PushAttrib( GL_COLOR_BUFFER_BIT ), m_tileShader( tileShader )
			{
				glGetIntegerv( GL_CURRENT_PROGRAM, &m_previousProgram );
				glUseProgram( m_tileShader.m_shader->program() );
				glEnable( GL_TEXTURE_2D );
				glEnable( GL_BLEND );
				glBlendFunc( GL_ONE, GL_ONE_MINUS_SRC_ALPHA );

				glUniform1f( tileShader.m_shader->uniformParameter( "multiply" )->location, pow( 2.0f, exposure ) );
				glUniform1f( tileShader.m_shader->uniformParameter( "power" )->location, gamma > 0.0 ? 1.0f / gamma : 1.0f );
				glUniform1f( tileShader.m_shader->uniformParameter( "clipping" )->location, clipping );

				glUniform1i( tileShader.m_shader->uniformParameter( "redTexture" )->location, tileShader.m_channelTextureUnits[0] );
				glUniform1i( tileShader.m_shader->uniformParameter( "greenTexture" )->location, tileShader.m_channelTextureUnits[1] );
				glUniform1i( tileShader.m_shader->uniformParameter( "blueTexture" )->location, tileShader.m_channelTextureUnits[2] );
				glUniform1i( tileShader.m_shader->uniformParameter( "alphaTexture" )->location, tileShader.m_channelTextureUnits[3] );

				if( tileShader.m_shader->uniformParameter( "lutTexture" ) )
				{
					const GLuint lutTextureUnit = tileShader.m_shader->uniformParameter( "lutTexture" )->textureUnit;
					glUniform1i( tileShader.m_shader->uniformParameter( "lutTexture" )->location, lutTextureUnit );
					glActiveTexture( GL_TEXTURE0 + lutTextureUnit );
					glBindTexture( GL_TEXTURE_3D, tileShader.m_lut3dTextureID );
				}
			}

			~ScopedBinding()
			{
				glUseProgram( m_previousProgram );
			}

			void loadTile( const IECoreGL::Texture *channelTextures[4], bool active )
			{
				for( int i = 0; i < 4; ++i )
				{
					glActiveTexture( GL_TEXTURE0 + m_tileShader.m_channelTextureUnits[i] );
					channelTextures[i]->bind();
				}
				glUniform1i( m_tileShader.m_activeParameterLocation, active );
			}

			private :

				const TileShader &m_tileShader;
				GLint m_previousProgram;

		};

	private :

		GLuint m_lut3dTextureID;
		IECoreGL::ShaderPtr m_shader;
		GLuint m_channelTextureUnits[4];
		GLint m_activeParameterLocation;
		IECore::MurmurHash m_hash;

		static const char *vertexSource()
		{
			static const char *g_vertexSource =
			"void main()"
			"{"
			"	gl_Position = gl_ProjectionMatrix * gl_ModelViewMatrix * gl_Vertex;"
			"	gl_TexCoord[0] = gl_MultiTexCoord0;"
			"}";

			return g_vertexSource;
		}

		static const std::string &fragmentSource()
		{
			static std::string g_fragmentSource;
			if( g_fragmentSource.empty() )
			{
				g_fragmentSource =

				"uniform sampler2D redTexture;\n"
				"uniform sampler2D greenTexture;\n"
				"uniform sampler2D blueTexture;\n"
				"uniform sampler2D alphaTexture;\n"

				"uniform sampler3D lutTexture;\n"

				"uniform bool activeParam;\n"
				"uniform float multiply;\n"
				"uniform float power;\n"
				"uniform bool clipping;\n"

				"#if __VERSION__ >= 330\n"

				"layout( location=0 ) out vec4 outColor;\n"
				"#define OUTCOLOR outColor\n"

				"#else\n"

				"#define OUTCOLOR gl_FragColor\n"

				"#endif\n"

				"#define ACTIVE_CORNER_RADIUS 0.3\n"

				"void main()"
				"{"
				"	OUTCOLOR = vec4(\n"
				"		texture2D( redTexture, gl_TexCoord[0].xy ).r,\n"
				"		texture2D( greenTexture, gl_TexCoord[0].xy ).r,\n"
				"		texture2D( blueTexture, gl_TexCoord[0].xy ).r,\n"
				"		texture2D( alphaTexture, gl_TexCoord[0].xy ).r\n"
				"	);\n"
				"	if( clipping )\n"
				"	{\n"
				"		OUTCOLOR = vec4(\n"
				"			OUTCOLOR.r < 0.0 ? 1.0 : ( OUTCOLOR.r > 1.0 ? 0.0 : OUTCOLOR.r ),\n"
				"			OUTCOLOR.g < 0.0 ? 1.0 : ( OUTCOLOR.g > 1.0 ? 0.0 : OUTCOLOR.g ),\n"
				"			OUTCOLOR.b < 0.0 ? 1.0 : ( OUTCOLOR.b > 1.0 ? 0.0 : OUTCOLOR.b ),\n"
				"			OUTCOLOR.a\n"
				"		);\n"
				"	}\n"
				"	OUTCOLOR = vec4( pow( OUTCOLOR.rgb * multiply, vec3( power ) ), OUTCOLOR.a );\n"
				"	OUTCOLOR = OCIODisplay( OUTCOLOR, lutTexture );\n"
				"	if( activeParam )\n"
				"	{\n"
				"		vec2 pixelWidth = vec2( dFdx( gl_TexCoord[0].x ), dFdy( gl_TexCoord[0].y ) );\n"
				"		float aspect = pixelWidth.x / pixelWidth.y;\n"
				"		vec2 p = abs( gl_TexCoord[0].xy - vec2( 0.5 ) );\n"
				"		float eX = step( 0.5 - pixelWidth.x, p.x ) * step( 0.5 - ACTIVE_CORNER_RADIUS, p.y );\n"
				"		float eY = step( 0.5 - pixelWidth.y, p.y ) * step( 0.5 - ACTIVE_CORNER_RADIUS * aspect, p.x );\n"
				"		float e = eX + eY - eX * eY;\n"
				"		OUTCOLOR += vec4( 0.15 ) * e;\n"
				"	}\n"
				"}";
			}
			return g_fragmentSource;
		}

};

//////////////////////////////////////////////////////////////////////////
// ImageGadget implementation
//////////////////////////////////////////////////////////////////////////

ImageGadget::ImageGadget()
	:	Gadget( defaultName<ImageGadget>() ),
		m_image( nullptr ),
		m_soloChannel( -1 ),
		m_clipping( false ),
		m_exposure( 0.0f ),
		m_gamma( 1.0f ),
		m_shaderDirty( true ),
		m_useGPU( true ),
		m_labelsVisible( true ),
		m_paused( false ),
		m_dirtyFlags( AllDirty ),
		m_renderRequestPending( false )
{
	m_rgbaChannels[0] = "R";
	m_rgbaChannels[1] = "G";
	m_rgbaChannels[2] = "B";
	m_rgbaChannels[3] = "A";

	setContext( new Context() );

	visibilityChangedSignal().connect( boost::bind( &ImageGadget::visibilityChanged, this ) );

	m_deepStateNode = new DeepState();
	m_deepStateNode->deepStatePlug()->setValue( int( DeepState::TargetState::Flat ) );

	m_clampNode = new Clamp();
	m_clampNode->inPlug()->setInput( m_deepStateNode->outPlug() );
	m_clampNode->enabledPlug()->setValue( false );
	m_clampNode->channelsPlug()->setValue( "*" );
	m_clampNode->minClampToEnabledPlug()->setValue( true );
	m_clampNode->maxClampToEnabledPlug()->setValue( true );
	m_clampNode->minClampToPlug()->setValue( Color4f( 1.0f, 1.0f, 1.0f, 0.0f ) );
	m_clampNode->maxClampToPlug()->setValue( Color4f( 0.0f, 0.0f, 0.0f, 1.0f ) );

	m_gradeNode = new Grade;
	m_gradeNode->inPlug()->setInput( m_clampNode->outPlug() );
	m_gradeNode->channelsPlug()->setValue( "*" );

	m_unused2 = 0; // Keep clang happy
}

ImageGadget::~ImageGadget()
{
	// Make sure background task completes before anything
	// it relies on is destroyed.
	m_tilesTask.reset();
}

void ImageGadget::setImage( GafferImage::ImagePlugPtr image )
{
	if( image == m_image )
	{
		return;
	}

	m_image = image;

	// IMPORTANT : This DeepState node must be the first node in the processing chain.  Otherwise, we
	// would not be able to share hashes with the DeepState node at the beginning of the ImageSampler
	// also used by ImageView.
	/// \todo This is fragile. If we removed all the nodes from ImageGadget we would no longer need to
	/// worry about this sort of thing.
	m_deepStateNode->inPlug()->setInput( m_image );

	if( Gaffer::Node *node = const_cast<Gaffer::Node *>( image->node() ) )
	{
		m_plugDirtiedConnection = node->plugDirtiedSignal().connect( boost::bind( &ImageGadget::plugDirtied, this, ::_1 ) );
	}
	else
	{
		m_plugDirtiedConnection.disconnect();
	}

	dirty( AllDirty );
}

const GafferImage::ImagePlug *ImageGadget::getImage() const
{
	return m_image.get();
}

void ImageGadget::setContext( Gaffer::ContextPtr context )
{
	if( context == m_context )
	{
		return;
	}

	m_context = context;
	m_contextChangedConnection = m_context->changedSignal().connect( boost::bind( &ImageGadget::contextChanged, this, ::_2 ) );

	m_shaderDirty = true;
	dirty( AllDirty );
}

Gaffer::Context *ImageGadget::getContext()
{
	return m_context.get();
}

const Gaffer::Context *ImageGadget::getContext() const
{
	return m_context.get();
}

void ImageGadget::setChannels( const Channels &channels )
{
	if( channels == m_rgbaChannels )
	{
		return;
	}

	m_rgbaChannels = channels;
	channelsChangedSignal()( this );
	dirty( TilesDirty );
}

const ImageGadget::Channels &ImageGadget::getChannels() const
{
	return m_rgbaChannels;
}

ImageGadget::ImageGadgetSignal &ImageGadget::channelsChangedSignal()
{
	return m_channelsChangedSignal;
}

void ImageGadget::setSoloChannel( int index )
{
	if( index == m_soloChannel )
	{
		return;
	}
	if( index < -1 || index > 3 )
	{
		throw Exception( "Invalid index" );
	}

	m_soloChannel = index;
	if( m_soloChannel == -1 )
	{
		// Last time we called updateTiles(), we
		// only updated the solo channel, so now
		// we need to trigger a pass over all the
		// channels.
		dirty( TilesDirty );
	}
	Gadget::dirty( DirtyType::Render );
}

int ImageGadget::getSoloChannel() const
{
	return m_soloChannel;
}

void ImageGadget::setClipping( bool clipping )
{
	m_clipping = clipping;

	if( usingGPU() )
	{
		requestRender();
	}
	else
	{
<<<<<<< HEAD
		Gadget::dirty( DirtyType::Render );
=======
		dirty( TilesDirty );
>>>>>>> 44c9f451
	}
}

bool ImageGadget::getClipping() const
{
	return m_clipping;
}

void ImageGadget::setExposure( float exposure )
{
	m_exposure = exposure;
	if( usingGPU() )
	{
		requestRender();
	}
	else
	{
<<<<<<< HEAD
		Gadget::dirty( DirtyType::Render );
=======
		dirty( TilesDirty );
>>>>>>> 44c9f451
	}
}

float ImageGadget::getExposure() const
{
	return m_exposure;
}

void ImageGadget::setGamma( float gamma )
{
	m_gamma = gamma;

	if( usingGPU() )
	{
		requestRender();
	}
	else
	{
<<<<<<< HEAD
		Gadget::dirty( DirtyType::Render );
=======
		dirty( TilesDirty );
>>>>>>> 44c9f451
	}
}

float ImageGadget::getGamma() const
{
	return m_gamma;
}

void ImageGadget::setDisplayTransform( ImageProcessorPtr displayTransform )
{
	auto displayTransformDirtiedBinding = boost::bind(
		&ImageGadget::displayTransformPlugDirtied, this, ::_1
	);

	const bool wasUsingGPU = usingGPU();
	if( m_displayTransform )
	{
		m_displayTransform->plugDirtiedSignal().disconnect( displayTransformDirtiedBinding );
	}

	m_displayTransform = displayTransform;
	if( m_displayTransform )
	{
		m_displayTransform->inPlug()->setInput( m_gradeNode->outPlug() );
		m_displayTransform->plugDirtiedSignal().connect( displayTransformDirtiedBinding );
	}

	m_shaderDirty = true;
	if( usingGPU() && wasUsingGPU )
	{
		requestRender();
	}
	else
	{
		dirty( TilesDirty );
	}
<<<<<<< HEAD

	dirty( TilesDirty );
	m_shaderDirty = true;
	Gadget::dirty( DirtyType::Render );
=======
>>>>>>> 44c9f451
}

ConstImageProcessorPtr ImageGadget::getDisplayTransform() const
{
	return m_displayTransform;
}

void ImageGadget::setUseGPU( bool useGPU )
{
	m_useGPU = useGPU;
	m_shaderDirty = true;
	dirty( TilesDirty );
}

bool ImageGadget::getUseGPU() const
{
	return m_useGPU;
}

void ImageGadget::setLabelsVisible( bool visible )
{
	if( visible == m_labelsVisible )
	{
		return;
	}
	m_labelsVisible = visible;
	Gadget::dirty( DirtyType::Render );
}

bool ImageGadget::getLabelsVisible() const
{
	return m_labelsVisible;
}

void ImageGadget::setPaused( bool paused )
{
	if( paused == m_paused )
	{
		return;
	}
	m_paused = paused;
	if( m_paused )
	{
		m_tilesTask.reset();
		stateChangedSignal()( this );
	}
	else if( m_dirtyFlags )
	{
		Gadget::dirty( DirtyType::Render );
	}
}

bool ImageGadget::getPaused() const
{
	return m_paused;
}

ImageGadget::State ImageGadget::state() const
{
	if( m_paused )
	{
		return Paused;
	}
	return m_dirtyFlags ? Running : Complete;
}

ImageGadget::ImageGadgetSignal &ImageGadget::stateChangedSignal()
{
	return m_stateChangedSignal;
}

Imath::V2f ImageGadget::pixelAt( const IECore::LineSegment3f &lineInGadgetSpace ) const
{
	V3f i;
	if( !lineInGadgetSpace.intersect( Plane3f( V3f( 0, 0, 1 ), 0 ), i ) )
	{
		return V2f( 0 );
	}

	return V2f( i.x / format().getPixelAspect(), i.y );
}

Imath::Box3f ImageGadget::bound() const
{
	Format f;
	try
	{
		f = format();
	}
	catch( ... )
	{
		return Box3f();
	}

	const Box2i &w = f.getDisplayWindow();
	if( BufferAlgo::empty( w ) )
	{
		return Box3f();
	}

	const float a = f.getPixelAspect();
	return Box3f(
		V3f( (float)w.min.x * a, (float)w.min.y, 0 ),
		V3f( (float)w.max.x * a, (float)w.max.y, 0 )
	);
}

void ImageGadget::plugDirtied( const Gaffer::Plug *plug )
{
	if( plug == m_image->formatPlug() )
	{
		dirty( FormatDirty );
	}
	else if( plug == m_image->dataWindowPlug() )
	{
		dirty( DataWindowDirty | TilesDirty );
	}
	else if( plug == m_image->channelNamesPlug() )
	{
		dirty( ChannelNamesDirty | TilesDirty );
	}
	else if( plug == m_image->channelDataPlug() )
	{
		dirty( TilesDirty );
	}
}

void ImageGadget::contextChanged( const IECore::InternedString &name )
{
	if( !boost::starts_with( name.string(), "ui:" ) )
	{
		m_shaderDirty = true; // Display transforms may be context-sensitive
		dirty( AllDirty );
	}
}

void ImageGadget::displayTransformPlugDirtied( const Gaffer::Plug *plug )
{
	if( usingGPU() )
	{
		if(
			// Heuristic so that we don't dirty the shader just because
			// the image upstream of the display transform was dirtied.
			!runTimeCast<const ImagePlug>( plug ) &&
			!plug->ancestor<ImagePlug>() &&
			!boost::starts_with( plug->getName().c_str(), "__" )
		)
		{
			m_shaderDirty = true;
			requestRender();
		}
	}
	else
	{
		dirty( TilesDirty );
	}
}

bool ImageGadget::usingGPU() const
{
	return m_useGPU && TileShader::hasGPUSupport( m_displayTransform.get() );
}

//////////////////////////////////////////////////////////////////////////
// Image property access.
//////////////////////////////////////////////////////////////////////////

void ImageGadget::dirty( unsigned flags )
{
	if( (flags & TilesDirty) && !(m_dirtyFlags & TilesDirty) )
	{
		m_tilesTask.reset();
	}

	m_dirtyFlags |= flags;
	Gadget::dirty(
		( FormatDirty | DataWindowDirty ) ? DirtyType::Bound : DirtyType::Render
	);
}

const GafferImage::Format &ImageGadget::format() const
{
	if( m_dirtyFlags & FormatDirty )
	{
		if( !m_image )
		{
			m_format = Format();
		}
		else
		{
			Context::Scope scopedContext( m_context.get() );
			m_format = m_image->formatPlug()->getValue();
		}
		m_dirtyFlags &= ~FormatDirty;
	}

	return m_format;
}

const Imath::Box2i &ImageGadget::dataWindow() const
{
	if( m_dirtyFlags & DataWindowDirty )
	{
		if( !m_image )
		{
			m_dataWindow = Box2i();
		}
		else
		{
			Context::Scope scopedContext( m_context.get() );
			m_dataWindow = m_image->dataWindowPlug()->getValue();
		}
		m_dirtyFlags &= ~DataWindowDirty;
	}

	return m_dataWindow;
}

const std::vector<std::string> &ImageGadget::channelNames() const
{
	if( m_dirtyFlags & ChannelNamesDirty )
	{
		if( !m_image )
		{
			m_channelNames.clear();
		}
		else
		{
			Context::Scope scopedContext( m_context.get() );
			m_channelNames = m_image->channelNamesPlug()->getValue()->readable();
		}
		m_dirtyFlags &= ~ChannelNamesDirty;
	}
	return m_channelNames;
}

//////////////////////////////////////////////////////////////////////////
// Tile storage
//////////////////////////////////////////////////////////////////////////

namespace
{

IECoreGL::Texture *blackTexture()
{
	static IECoreGL::TexturePtr g_texture;
	if( !g_texture )
	{
		GLenum monochromeTextureFormat, colorTextureFormat;
		findUsableTextureFormats( monochromeTextureFormat, colorTextureFormat );

		GLuint texture;
		glGenTextures( 1, &texture );
		g_texture = new Texture( texture );
		Texture::ScopedBinding binding( *g_texture );

		const float black = 0;
		glPixelStorei( GL_UNPACK_ALIGNMENT, 1 );
		glTexImage2D( GL_TEXTURE_2D, 0, monochromeTextureFormat, /* width = */ 1, /* height = */ 1, 0, GL_RED,
			GL_FLOAT, &black );
	}
	return g_texture.get();
}

} // namespace

ImageGadget::Tile::Tile( const Tile &other )
	:	m_channelDataHash( other.m_channelDataHash ),
		m_channelDataToConvert( other.m_channelDataToConvert ),
		m_texture( other.m_texture ),
		m_active( false )
{
}

ImageGadget::Tile::Update ImageGadget::Tile::computeUpdate( const GafferImage::ImagePlug *image )
{
	const IECore::MurmurHash h = image->channelDataPlug()->hash();
	Mutex::scoped_lock lock( m_mutex );
	if( m_channelDataHash != MurmurHash() && m_channelDataHash == h )
	{
		return Update{ nullptr, nullptr, MurmurHash() };
	}

	m_active = true;
	m_activeStartTime = std::chrono::steady_clock::now();
	lock.release(); // Release while doing expensive calculation so UI thread doesn't wait.
	ConstFloatVectorDataPtr channelData = image->channelDataPlug()->getValue( &h );
	return Update{ this, channelData, h };
}

void ImageGadget::Tile::applyUpdates( const std::vector<Update> &updates )
{
	for( const auto &u : updates )
	{
		if( u.tile )
		{
			u.tile->m_mutex.lock();
		}
	}

	for( const auto &u : updates )
	{
		if( u.tile )
		{
			u.tile->m_channelDataToConvert = u.channelData;
			u.tile->m_channelDataHash = u.channelDataHash;
			u.tile->m_active = false;
		}
	}

	for( const auto &u : updates )
	{
		if( u.tile )
		{
			u.tile->m_mutex.unlock();
		}
	}
}

const IECoreGL::Texture *ImageGadget::Tile::texture( bool &active )
{
	const auto now = std::chrono::steady_clock::now();
	Mutex::scoped_lock lock( m_mutex );
	if( m_active && ( now - m_activeStartTime ) > std::chrono::milliseconds( 20 ) )
	{
		// We don't draw a tile as active until after a short delay, to avoid
		// distractions when the image generation is really fast anyway.
		active = true;
	}

	ConstFloatVectorDataPtr channelDataToConvert = m_channelDataToConvert;
	m_channelDataToConvert = nullptr;
	lock.release(); // Don't hold lock while doing expensive conversion

	if( channelDataToConvert )
	{
		GLenum monochromeTextureFormat, colorTextureFormat;
		findUsableTextureFormats( monochromeTextureFormat, colorTextureFormat );

		GLuint texture;
		glGenTextures( 1, &texture );
		m_texture = new Texture( texture ); // Lock not needed, because this is only touched on the UI thread.
		Texture::ScopedBinding binding( *m_texture );

		glPixelStorei( GL_UNPACK_ALIGNMENT, 1 );
		glTexImage2D(
			GL_TEXTURE_2D, 0, monochromeTextureFormat, ImagePlug::tileSize(), ImagePlug::tileSize(), 0, GL_RED,
			GL_FLOAT, channelDataToConvert->readable().data()
		);

		glTexParameteri( GL_TEXTURE_2D, GL_TEXTURE_MIN_FILTER, GL_NEAREST );
		glTexParameteri( GL_TEXTURE_2D, GL_TEXTURE_MAG_FILTER, GL_NEAREST );
		glTexParameteri( GL_TEXTURE_2D, GL_TEXTURE_WRAP_S, GL_CLAMP_TO_EDGE );
		glTexParameteri( GL_TEXTURE_2D, GL_TEXTURE_WRAP_T, GL_CLAMP_TO_EDGE );
	}

	return m_texture ? m_texture.get() : blackTexture();
}

// Needed to allow TileIndex to be used as a key in concurrent_unordered_map.
inline size_t GafferImageUI::tbb_hasher( const ImageGadget::TileIndex &tileIndex )
{
	return
		tbb::tbb_hasher( tileIndex.tileOrigin.x ) ^
		tbb::tbb_hasher( tileIndex.tileOrigin.y ) ^
		tbb::tbb_hasher( tileIndex.channelName.c_str() );
}

void ImageGadget::updateTiles()
{
	if( !(m_dirtyFlags & TilesDirty) )
	{
		return;
	}

	if( m_paused )
	{
		return;
	}

	if( m_tilesTask )
	{
		const auto status = m_tilesTask->status();
		if( status == BackgroundTask::Pending || status == BackgroundTask::Running )
		{
			return;
		}
	}

	stateChangedSignal()( this );
	removeOutOfBoundsTiles();

	ImagePlug *tilesImage;
	if( usingGPU() )
	{
		tilesImage = m_deepStateNode->outPlug();
	}
	else
	{
		// The background task is only passed m_image as the subject, which means edits to the internal
		// network won't cancel it.  This means it is only safe to edit the internal network here,
		// where we have already checked above that m_tilesTask->status() is not running.
		/// \todo This is too error prone. Perhaps it was a mistake to have a Gadget own nodes in the first place.
		/// Generally Gadgets and Widgets observe and/or edit the node graph, but are not part of it.
		/// An alternative approach would be to move all these nodes back to ImageView, and then just have
		/// ImageGadget introspect the last node(s) in the chain to see if they can be implemented via the
		/// GPU path. ImageGadget could perhaps provide a utility that provides a bundle of grade/clamp/displayTransform
		/// that it guarantees can be introspected.
		m_clampNode->enabledPlug()->setValue( m_clipping );
		const float m = pow( 2.0f, m_exposure );
		m_gradeNode->multiplyPlug()->setValue( Color4f( m, m, m, 1.0f ) );
		m_gradeNode->gammaPlug()->setValue( Color4f( m_gamma, m_gamma, m_gamma, 1.0f ) );
		tilesImage = m_displayTransform ? m_displayTransform->outPlug() : m_gradeNode->outPlug();
	}

	// Decide which channels to compute. This is the intersection
	// of the available channels (channelNames) and the channels
	// we want to display (m_rgbaChannels).
	const vector<string> &channelNames = this->channelNames();
	vector<string> channelsToCompute;
	for( vector<string>::const_iterator it = channelNames.begin(), eIt = channelNames.end(); it != eIt; ++it )
	{
		if( find( m_rgbaChannels.begin(), m_rgbaChannels.end(), *it ) != m_rgbaChannels.end() )
		{
			if( m_soloChannel == -1 || m_rgbaChannels[m_soloChannel] == *it )
			{
				channelsToCompute.push_back( *it );
			}
		}
	}

	const Box2i dataWindow = this->dataWindow();

	// Do the actual work of generating the tiles asynchronously,
	// in the background.

	auto tileFunctor = [this, channelsToCompute] ( const ImagePlug *image, const V2i &tileOrigin ) {

		vector<Tile::Update> updates;
		ImagePlug::ChannelDataScope channelScope( Context::current() );
		for( auto &channelName : channelsToCompute )
		{
			channelScope.setChannelName( channelName );
			Tile &tile = m_tiles[TileIndex(tileOrigin, channelName)];
			updates.push_back( tile.computeUpdate( image ) );
		}

		Tile::applyUpdates( updates );

		if( refCount() && !m_renderRequestPending.exchange( true ) )
		{
			// Must hold a reference to stop us dying before our UI thread call is scheduled.
			ImageGadgetPtr thisRef = this;
			ParallelAlgo::callOnUIThread(
				[thisRef] {
					thisRef->m_renderRequestPending = false;
					thisRef->Gadget::dirty( DirtyType::Render );
				}
			);
		}
	};


	// callOnBackgroundThread requires a "subject" that will trigger task cancellation
	// when dirtied.  This subject usually needs to be in a script, but there's a special
	// case in BackgroundTask::scriptNode for nodes that are in a GafferUI::View.  We
	// can work with this by passing in m_image, which is passed to us by ImageView.
	// This means that any internal nodes of ImageGadget are not part of the automatic
	// task cancellation and we must ensure that we never modify internal nodes while
	// the background task is running.
	Context::Scope scopedContext( m_context.get() );
	m_tilesTask = ParallelAlgo::callOnBackgroundThread(
		// Subject
		m_image.get(),
		// OK to capture `this` via raw pointer, because ~ImageGadget waits for
		// the background process to complete.
		[this, channelsToCompute, dataWindow, tileFunctor, tilesImage] {
			ImageAlgo::parallelProcessTiles( tilesImage, tileFunctor, dataWindow );
			m_dirtyFlags &= ~TilesDirty;
			if( refCount() )
			{
				ImageGadgetPtr thisRef = this;
				ParallelAlgo::callOnUIThread(
					[thisRef] {
						thisRef->stateChangedSignal()( thisRef.get() );
					}
				);
			}
		}
	);

}

void ImageGadget::removeOutOfBoundsTiles() const
{
	// In theory, any given tile we hold could turn out to be valid
	// for some future image we want to display, particularly if the
	// user is switching back and forth between the same images. But
	// we don't want to accumulate unbounded numbers of tiles either,
	// so here we prune out any tiles that we know can't be useful for
	// the current image, because they either have an invalid channel
	// name or are outside the data window.
	const Box2i &dw = dataWindow();
	const vector<string> &ch = channelNames();
	for( Tiles::iterator it = m_tiles.begin(); it != m_tiles.end(); )
	{
		const Box2i tileBound( it->first.tileOrigin, it->first.tileOrigin + V2i( ImagePlug::tileSize() ) );
		if( !BufferAlgo::intersects( dw, tileBound ) || find( ch.begin(), ch.end(), it->first.channelName.string() ) == ch.end() )
		{
			it = m_tiles.unsafe_erase( it );
		}
		else
		{
			++it;
		}
	}
}

//////////////////////////////////////////////////////////////////////////
// Rendering
//////////////////////////////////////////////////////////////////////////

void ImageGadget::visibilityChanged()
{
	if( !visible() )
	{
		m_tilesTask.reset();
	}
}

ImageGadget::TileShader *ImageGadget::shader() const
{
	if( !m_shaderDirty )
	{
		return m_shader.get();
	}

	Context::Scope scopedContext( m_context.get() );
	const ImageProcessor *displayTransform = usingGPU() ? m_displayTransform.get() : nullptr;
	if( !m_shader || m_shader->hash() != TileShader::staticHash( displayTransform ) )
	{
		m_shader = new TileShader( displayTransform );
	}

	m_shaderDirty = false;
	return m_shader.get();
}

void ImageGadget::renderTiles() const
{
	TileShader::ScopedBinding shaderBinding(
		*shader(),
		usingGPU() ? m_clipping : false,
		usingGPU() ? m_exposure : 0.0f,
		usingGPU() ? m_gamma : 1.0f
	);

	const Box2i dataWindow = this->dataWindow();
	const float pixelAspect = this->format().getPixelAspect();

	V2i tileOrigin = ImagePlug::tileOrigin( dataWindow.min );
	for( ; tileOrigin.y < dataWindow.max.y; tileOrigin.y += ImagePlug::tileSize() )
	{
		for( tileOrigin.x = ImagePlug::tileOrigin( dataWindow.min ).x; tileOrigin.x < dataWindow.max.x; tileOrigin.x += ImagePlug::tileSize() )
		{
			bool active = false;
			const IECoreGL::Texture *channelTextures[4];
			for( int i = 0; i < 4; ++i )
			{
				const InternedString channelName = m_soloChannel == -1 ? m_rgbaChannels[i] : m_rgbaChannels[m_soloChannel];
				Tiles::const_iterator it = m_tiles.find( TileIndex( tileOrigin, channelName ) );
				if( it != m_tiles.end() )
				{
					channelTextures[i] = it->second.texture( active );
				}
				else
				{
					channelTextures[i] = blackTexture();
				}
			}
			shaderBinding.loadTile( channelTextures, active );

			const Box2i tileBound( tileOrigin, tileOrigin + V2i( ImagePlug::tileSize() ) );
			const Box2i validBound = BufferAlgo::intersection( tileBound, dataWindow );
			const Box2f uvBound(
				V2f(
					lerpfactor<float>( validBound.min.x, tileBound.min.x, tileBound.max.x ),
					lerpfactor<float>( validBound.min.y, tileBound.min.y, tileBound.max.y )
				),
				V2f(
					lerpfactor<float>( validBound.max.x, tileBound.min.x, tileBound.max.x ),
					lerpfactor<float>( validBound.max.y, tileBound.min.y, tileBound.max.y )
				)
			);

			glBegin( GL_QUADS );

				glTexCoord2f( uvBound.min.x, uvBound.min.y  );
				glVertex2f( validBound.min.x * pixelAspect, validBound.min.y );

				glTexCoord2f( uvBound.min.x, uvBound.max.y  );
				glVertex2f( validBound.min.x * pixelAspect, validBound.max.y );

				glTexCoord2f( uvBound.max.x, uvBound.max.y  );
				glVertex2f( validBound.max.x * pixelAspect, validBound.max.y );

				glTexCoord2f( uvBound.max.x, uvBound.min.y  );
				glVertex2f( validBound.max.x * pixelAspect, validBound.min.y );

			glEnd();

		}
	}
}

void ImageGadget::renderText( const std::string &text, const Imath::V2f &position, const Imath::V2f &alignment, const GafferUI::Style *style ) const
{
	const float scale = 10.0f;
	const ViewportGadget *viewport = ancestor<ViewportGadget>();
	const V2f rasterPosition = viewport->gadgetToRasterSpace( V3f( position.x, position.y, 0.0f ), this );
	const Box3f bound = style->textBound( Style::LabelText, text );

	ViewportGadget::RasterScope rasterScope( viewport );
	glTranslate( V2f(
		rasterPosition.x - scale * lerp( bound.min.x, bound.max.x, alignment.x ),
		rasterPosition.y + scale * lerp( bound.min.y, bound.max.y, alignment.y )
	) );

	glScalef( scale, -scale, scale );
	style->renderText( Style::LabelText, text );
}

void ImageGadget::doRenderLayer( Layer layer, const GafferUI::Style *style ) const
{
	if( layer != Layer::Main )
	{
		return;
	}

	// Compute what we need, and abort rendering if
	// there are any computation errors.

	Format format;
	Box2i dataWindow;
	try
	{
		format = this->format();
		dataWindow = this->dataWindow();
		const_cast<ImageGadget *>( this )->updateTiles();
	}
	catch( ... )
	{
		return;
	}

	// Early out if the image has no size.

	const Box2i &displayWindow = format.getDisplayWindow();
	if( BufferAlgo::empty( displayWindow ) )
	{
		return;
	}

	// Render a black background the size of the image.
	// We need to account for the pixel aspect ratio here
	// and in all our drawing. Variables ending in F denote
	// windows corrected for pixel aspect.

	const Box2f displayWindowF(
		V2f( displayWindow.min ) * V2f( format.getPixelAspect(), 1.0f ),
		V2f( displayWindow.max ) * V2f( format.getPixelAspect(), 1.0f )
	);

	const Box2f dataWindowF(
		V2f( dataWindow.min ) * V2f( format.getPixelAspect(), 1.0f ),
		V2f( dataWindow.max ) * V2f( format.getPixelAspect(), 1.0f )
	);

	glColor3f( 0.0f, 0.0f, 0.0f );
	style->renderSolidRectangle( displayWindowF );
	if( !BufferAlgo::empty( dataWindow ) )
	{
		style->renderSolidRectangle( dataWindowF );
	}

	// Draw the image tiles over the top.

	if( IECoreGL::Selector::currentSelector() )
	{
		// The rectangle we drew above is sufficient for
		// selection rendering.
		return;
	}

	renderTiles();

	// And add overlays for the display and data windows.

	glColor3f( 0.1f, 0.1f, 0.1f );
	style->renderRectangle( displayWindowF );

	if( !BufferAlgo::empty( dataWindow ) && dataWindow != displayWindow )
	{
		glColor3f( 0.5f, 0.5f, 0.5f );
		style->renderRectangle( dataWindowF );
	}

	// Render labels for resolution and suchlike.

	if( m_labelsVisible )
	{
		string formatText = Format::name( format );
		const string dimensionsText = lexical_cast<string>( displayWindow.size().x ) + " x " +  lexical_cast<string>( displayWindow.size().y );
		if( formatText.empty() )
		{
			formatText = dimensionsText;
		}
		else
		{
			formatText += " ( " + dimensionsText + " )";
		}

		renderText( formatText, V2f( displayWindowF.center().x, displayWindowF.min.y ), V2f( 0.5, 1.5 ), style );

		if( displayWindow.min != V2i( 0 ) )
		{
			renderText( lexical_cast<string>( displayWindow.min ), displayWindowF.min, V2f( 1, 1.5 ), style );
			renderText( lexical_cast<string>( displayWindow.max ), displayWindowF.max, V2f( 0, -0.5 ), style );
		}

		if( !BufferAlgo::empty( dataWindow ) && dataWindow.min != displayWindow.min )
		{
			renderText( lexical_cast<string>( dataWindow.min ), dataWindowF.min, V2f( 1, 1.5 ), style );
		}

		if( !BufferAlgo::empty( dataWindow ) && dataWindow.max != displayWindow.max )
		{
			renderText( lexical_cast<string>( dataWindow.max ), dataWindowF.max, V2f( 0, -0.5 ), style );
		}
	}
}<|MERGE_RESOLUTION|>--- conflicted
+++ resolved
@@ -533,15 +533,11 @@
 
 	if( usingGPU() )
 	{
-		requestRender();
+		Gadget::dirty( DirtyType::Render );
 	}
 	else
 	{
-<<<<<<< HEAD
-		Gadget::dirty( DirtyType::Render );
-=======
 		dirty( TilesDirty );
->>>>>>> 44c9f451
 	}
 }
 
@@ -555,38 +551,30 @@
 	m_exposure = exposure;
 	if( usingGPU() )
 	{
-		requestRender();
+		Gadget::dirty( DirtyType::Render );
 	}
 	else
 	{
-<<<<<<< HEAD
+		dirty( TilesDirty );
+	}
+}
+
+float ImageGadget::getExposure() const
+{
+	return m_exposure;
+}
+
+void ImageGadget::setGamma( float gamma )
+{
+	m_gamma = gamma;
+
+	if( usingGPU() )
+	{
 		Gadget::dirty( DirtyType::Render );
-=======
+	}
+	else
+	{
 		dirty( TilesDirty );
->>>>>>> 44c9f451
-	}
-}
-
-float ImageGadget::getExposure() const
-{
-	return m_exposure;
-}
-
-void ImageGadget::setGamma( float gamma )
-{
-	m_gamma = gamma;
-
-	if( usingGPU() )
-	{
-		requestRender();
-	}
-	else
-	{
-<<<<<<< HEAD
-		Gadget::dirty( DirtyType::Render );
-=======
-		dirty( TilesDirty );
->>>>>>> 44c9f451
 	}
 }
 
@@ -617,19 +605,12 @@
 	m_shaderDirty = true;
 	if( usingGPU() && wasUsingGPU )
 	{
-		requestRender();
+		Gadget::dirty( DirtyType::Render );
 	}
 	else
 	{
 		dirty( TilesDirty );
 	}
-<<<<<<< HEAD
-
-	dirty( TilesDirty );
-	m_shaderDirty = true;
-	Gadget::dirty( DirtyType::Render );
-=======
->>>>>>> 44c9f451
 }
 
 ConstImageProcessorPtr ImageGadget::getDisplayTransform() const
@@ -779,7 +760,7 @@
 		)
 		{
 			m_shaderDirty = true;
-			requestRender();
+			Gadget::dirty( DirtyType::Render );
 		}
 	}
 	else
