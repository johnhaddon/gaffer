--- conflicted
+++ resolved
@@ -1,10 +1,6 @@
 //////////////////////////////////////////////////////////////////////////
 //  
-<<<<<<< HEAD
-//  Copyright (c) 2011, John Haddon. All rights reserved.
-=======
 //  Copyright (c) 2011-2012, John Haddon. All rights reserved.
->>>>>>> 2c77bc97
 //  Copyright (c) 2011-2012, Image Engine Design Inc. All rights reserved.
 //  
 //  Redistribution and use in source and binary forms, with or without
@@ -54,20 +50,8 @@
 #include "GafferBindings/Serialiser.h"
 #include "GafferBindings/NodeBinding.h"
 #include "Gaffer/ScriptNode.h"
-<<<<<<< HEAD
-#include "Gaffer/ApplicationRoot.h"
-
-#include "IECorePython/Wrapper.h"
-#include "IECorePython/RunTimeTypedBinding.h"
-#include "IECorePython/ScopedGILLock.h"
-
-#include "boost/tokenizer.hpp"
-
-#include <fstream>
-=======
 #include "Gaffer/Context.h"
 #include "Gaffer/ApplicationRoot.h"
->>>>>>> 2c77bc97
 
 using namespace boost::python;
 using namespace Gaffer;
@@ -87,10 +71,7 @@
 		ScriptNodeWrapper( PyObject *self, const std::string &name, const dict &inputs, const tuple &dynamicPlugs )
 			:	ScriptNode( name ), IECorePython::Wrapper<ScriptNode>( self, this )
 		{
-<<<<<<< HEAD
-=======
 			initNode( this, inputs, dynamicPlugs );
->>>>>>> 2c77bc97
 		}
 
 		virtual ~ScriptNodeWrapper()
@@ -264,14 +245,7 @@
 
 void bindScriptNode()
 {
-<<<<<<< HEAD
-	scope s = IECorePython::RunTimeTypedClass<ScriptNode, ScriptNodeWrapperPtr>()
-		.def( init<>() )
-		.def( init<const std::string &>() )
-		.GAFFERBINDINGS_DEFNODEWRAPPERFNS( ScriptNode )
-=======
 	scope s = NodeClass<ScriptNode, ScriptNodeWrapperPtr>()
->>>>>>> 2c77bc97
 		.def( "applicationRoot", &applicationRoot )
 		.def( "selection", (StandardSetPtr (ScriptNode::*)())&ScriptNode::selection )
 		.def( "undo", &ScriptNode::undo )
